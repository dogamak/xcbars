--- conflicted
+++ resolved
@@ -42,15 +42,7 @@
     pub right_component_count: usize,
     pub foreground: u32,
     pub geometry: Rectangle,
-<<<<<<< HEAD
-=======
-    pub item_positions: Vec<(u16, u16)>,
-    pub left_items: Vec<ItemState>,
-    pub right_items: Vec<ItemState>,
-    pub stream: Option<UpdateAndEventStream>,
-    pub window: Window,
     pub inner_padding: u16,
->>>>>>> dc894e93
 }
 
 impl Bar {
@@ -137,7 +129,6 @@
 
         let mut pos = (self.geometry.width()) / 2 - width_all / 2;
 
-<<<<<<< HEAD
         let mut center = self.slot_items_mut(Slot::Center).len();
         for n in 0..self.center_component_count {
             let pixmap;
@@ -150,13 +141,6 @@
             }
             self.draw_item(pixmap, pos, width)?;
             pos += width;
-=======
-        for item in &self.center_items {
-            self.item_positions[item.get_id()].0 = pos;
-            self.draw_item(item, pos)?;
-            self.item_positions[item.get_id()].1 = item.get_content_width();
-            pos += item.get_content_width();
->>>>>>> dc894e93
         }
 
         Ok(())
@@ -165,12 +149,8 @@
     /// Pretty much the same as `self.redraw_left` but with `left` replaced with `right`.
     /// The order in which the items are gone through is reversed.
     fn redraw_right(&mut self, size_changed: bool, index: usize) -> Result<()> {
-<<<<<<< HEAD
-        let mut pos = self.geometry.width();
+        let mut pos = self.geometry.width() - self.inner_padding;
         let right_item_count = self.slot_items_mut(Slot::Right).len();
-=======
-        let mut pos = self.geometry.width() - self.inner_padding;
->>>>>>> dc894e93
 
         for n in 0..right_item_count {
             let mut draw_bg_info = None;
@@ -232,12 +212,8 @@
     /// redraw every component on the right of it. If the item has shrunk
     /// we must also repaint the exposed background.
     fn redraw_left(&mut self, size_changed: bool, index: usize) -> Result<()> {
-<<<<<<< HEAD
-        let mut pos = 0;
+        let mut pos = self.inner_padding;
         let left_item_count = self.slot_items_mut(Slot::Left).len();
-=======
-        let mut pos = self.inner_padding;
->>>>>>> dc894e93
 
         for n in 0..left_item_count {
             let mut draw_bg_info = None;
