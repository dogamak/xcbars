pub mod pipe;
pub mod network_usage;
pub mod text;
<<<<<<< HEAD
// pub mod window_title;
=======
pub mod window_title;
pub mod clock;
>>>>>>> 684c2736

pub use self::pipe::Pipe;
pub use self::network_usage::NetworkUsage;
pub use self::text::Text;
<<<<<<< HEAD
// pub use self::window_title::WindowTitle;
=======
pub use self::window_title::WindowTitle;
pub use self::clock::Clock;
>>>>>>> 684c2736
<|MERGE_RESOLUTION|>--- conflicted
+++ resolved
@@ -1,19 +1,11 @@
 pub mod pipe;
 pub mod network_usage;
 pub mod text;
-<<<<<<< HEAD
 // pub mod window_title;
-=======
-pub mod window_title;
-pub mod clock;
->>>>>>> 684c2736
+// pub mod clock;
 
 pub use self::pipe::Pipe;
 pub use self::network_usage::NetworkUsage;
 pub use self::text::Text;
-<<<<<<< HEAD
 // pub use self::window_title::WindowTitle;
-=======
-pub use self::window_title::WindowTitle;
-pub use self::clock::Clock;
->>>>>>> 684c2736
+// pub use self::clock::Clock;