use futures::{Future, Stream};
use std::sync::Arc;
use tokio_timer::Timer;
use tokio_core::reactor::Handle;
use string_component::StringComponent;
use bar::BarInfo;
use std::rc::Rc;
use error::{Error, Result};
use std::time::Duration;
use utils;

#[derive(Clone, PartialEq, Copy)]
pub enum Scale {
    Binary,
    Decimal,
}

impl Scale {
    fn base(&self) -> u16 {
        match *self {
            Scale::Decimal => 1000,
            Scale::Binary => 1024,
        }
    }
}

#[derive(Clone, Copy)]
pub enum Direction {
    Incoming,
    Outgoing,
}

pub struct NetworkUsage {
    pub interface: String,
    pub direction: Direction,
    pub scale: Scale,
    pub percision: u8,
    pub refresh_frequency: Duration,
    pub sample_duration: Duration,
}

impl Default for NetworkUsage {
    fn default() -> NetworkUsage {
        NetworkUsage {
            interface: "eth0".to_string(),
            direction: Direction::Incoming,
            scale: Scale::Binary,
            percision: 3,
            refresh_frequency: Duration::from_secs(10),
            sample_duration: Duration::from_secs(1),
        }
    }
}

fn get_prefix(scale: Scale, power: u8) -> &'static str {
    match (scale, power) {
        (Scale::Decimal, 0) |
        (Scale::Binary, 0) => "B/s",
        (Scale::Decimal, 1) => "kb/s",
        (Scale::Decimal, 2) => "Mb/s",
        (Scale::Decimal, 3) => "Gb/s",
        (Scale::Decimal, 4) => "Tb/s",
        (Scale::Binary, 1) => "KiB/s",
        (Scale::Binary, 2) => "MiB/s",
        (Scale::Binary, 3) => "GiB/s",
        (Scale::Binary, 4) => "TiB/s",
        _ => "X/s",
    }
}

fn get_number_scale(number: u64, scale: Scale) -> (f64, u8) {
    let log = (number as f64).log(scale.base() as f64);
    let wholes = log.floor();
    let over = (scale.base() as f64).powf(log - wholes);
    (over, wholes as u8)
}

fn get_bytes(interface: &str, dir: Direction) -> ::std::io::Result<Option<u64>> {
    let dev = ::procinfo::net::dev::dev()?.into_iter().find(|dev| {
        dev.interface == interface
    });

    let dev = match dev {
        Some(dev) => dev,
        None => return Ok(None),
    };

    match dir {
        Direction::Incoming => Ok(Some(dev.receive_bytes)),
        Direction::Outgoing => Ok(Some(dev.transmit_bytes)),
    }
}

impl StringComponent for NetworkUsage {
    type Error = Error;
    type Stream = Box<Stream<Item = String, Error = Error>>;

    fn create(config: Self, _: Rc<BarInfo>, _: &Handle) -> Result<Self::Stream> {
        // Check that the specified network interface exists.
        ::procinfo::net::dev::dev()?
            .into_iter()
<<<<<<< HEAD
            .find(|dev| dev.interface == config.interface)
            .ok_or(Error::from("No such network interface"))?;
        
        let conf = Arc::new(config);
=======
            .find(|dev| dev.interface == self.interface)
            .ok_or_else(|| Error::from("No such network interface"))?;
        Ok(())
    }

    fn stream(self, _: Handle) -> Self::Stream {
        let conf = Arc::new(self);
>>>>>>> dc894e93

        Ok(utils::LoopFn::new(move || {
            let timer = Timer::default();
            let conf = conf.clone();

            timer.sleep(conf.refresh_frequency)
                .and_then(move |()| {
                    let conf = conf.clone();
                    let conf2 = conf.clone();

                    let first = get_bytes(conf.interface.as_str(), conf.direction)
                        .unwrap().unwrap();

                    timer.sleep(conf.sample_duration)
                        .and_then(move |()| {
                            let second = get_bytes(conf.interface.as_str(), conf.direction)
                                .unwrap().unwrap();
                            let per_second = (second-first)/conf.sample_duration.as_secs();
                            Ok(per_second)
                        })
                        .map(move |speed| {
                            let (num, power) = get_number_scale(speed, conf2.scale);
                            let x = 10f64.powi((conf2.percision-1) as i32);
                            let num = (num*x).round() / x;
                            format!("{} {}", num, get_prefix(conf2.scale, power))
                        })
                })
        }).map_err(|_| "timer error".into())
            .boxed())
    }
}<|MERGE_RESOLUTION|>--- conflicted
+++ resolved
@@ -99,20 +99,10 @@
         // Check that the specified network interface exists.
         ::procinfo::net::dev::dev()?
             .into_iter()
-<<<<<<< HEAD
             .find(|dev| dev.interface == config.interface)
             .ok_or(Error::from("No such network interface"))?;
         
         let conf = Arc::new(config);
-=======
-            .find(|dev| dev.interface == self.interface)
-            .ok_or_else(|| Error::from("No such network interface"))?;
-        Ok(())
-    }
-
-    fn stream(self, _: Handle) -> Self::Stream {
-        let conf = Arc::new(self);
->>>>>>> dc894e93
 
         Ok(utils::LoopFn::new(move || {
             let timer = Timer::default();
